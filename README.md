--- conflicted
+++ resolved
@@ -66,7 +66,6 @@
 - Fix for Killer Instinct Vulkan related crash
 - Fix for Cities XXL patches
 - 'protonfixes' system -- this is an automated system that applies per-game fixes (such as winetricks, envvars, EAC workarounds, overrides, etc).
-<<<<<<< HEAD
 - Various upstream WINE patches backported
 - Various wine-staging patches applied as they become needed
 
@@ -229,184 +228,6 @@
 | Yakuza Kiwami                                       | [SteamDB](https://steamdb.info/app/834530)   | [ProtonDB](https://protondb.com/app/834530)  | :x:                | :heavy_check_mark:         |
 | Yesterday Origins                                   | [SteamDB](https://steamdb.info/app/465280)   | [ProtonDB](https://protondb.com/app/465280)  | :x:                | :heavy_check_mark:         |
 | You Need A Budget 4 (YNAB)                          | [SteamDB](https://steamdb.info/app/227320)   | [ProtonDB](https://protondb.com/app/227320)  | :x:                | :heavy_check_mark:         |
-=======
-- various upstream WINE patches backported
-- various wine-staging patches applied as they become needed
-
-## Protonfixes
-
-- Age of Empires II: DE
-- Batman Arkham Asylum
-- Catherine Classic
-- Dark Sould Prepare To Die Edition
-- Dark Souls Remastered
-- Destiny 2
-- Dungeons & Dragons Online
-- Age Of Empire 3: Complete Collection
-- Age of Empires: DE
-- Age of Mythology: Extended Edition
-- AirMech Strike
-- Apex Legends
-- Arkania
-- Assetto Corsa
-- Baldur's Gate 3
-- Batman Arkham Knight
-- Battlefield: Bad Company 2
-- BeamNG.drive
-- Bejeweled 3
-- Beyond Good and Evil
-- BioShock 2 Remastered
-- BIT.TRIP BEAT
-- BIT.TRIP RUNNER
-- Blood and Bacon
-- Borderlands 2
-- Borderlands 3
-- Call of Duty (2003)
-- Chantelise - A Tale of Two Sisters
-- Chronophantasma Extend
-- Conan Exiles
-- Crashday Redline Edition
-- Cryostasis
-- Crysis
-- DEAD OR ALIVE 5 Last Round
-- Divinity Original Sin 2
-- Doom 2016
-- DRAGON BALL FighterZ
-- Duck Game
-- Dusty Revenge: Co-Op Edition
-- Endless Legend
-- Evil Genius 2
-- Fallout 3
-- Fallout 4
-- FarCry 5
-- FFXIV
-- FFX/X-2 HD Remaster
-- FINAL FANTASY IX
-- Final Fantasy XIII
-- Flight Simulator 2020
-- Forts
-- Gears 5
-- Gothic 1
-- Gothic 3
-- Gothic 3 Forsaken Gods Enhanced Edition
-- Grim Dawn
-- GT Legends
-- Guilty Gear Accent Core Plus R
-- Heavy Rain
-- IMSCARED
-- JUMP FORCE
-- L.A. Noire
-- LEGO Batman 2: DC Super Heroes
-- LEGO The Lord of the Rings
-- Little Nightmares
-- Lord of the Rings: War in the North
-- Mafia II Definitive Edition
-- Metro 2033
-- Mortal Kombat X
-- Naruto To Boruto
-- Oddworld: Munch's Oddysee
-- Order of Battle: World War II
-- Path of Exile
-- Persona 4 Golden
-- Pes 2021
-- PixARK
-- Plants vs. Zombies: Game of the Year
-- Potatoman Seeks the Troof
-- Progressbar95
-- Putt-Putt: Pep's Birthday Surprise
-- Recettear: An Item Shop's Tale
-- Red Dead Redemption 2
-- Resident Evil
-- Resident Evil 0
-- Resident Evil 5
-- Resident Evil 6
-- Resident Evil Revelations
-- Resident Evil Revelations 2
-- Rise of Nations: Extended Edition
-- Sacred 2 Gold
-- Serious Sam 4
-- Serious Sam: The Random Encounter
-- Skyrim
-- Skyrim SE
-- Sleeping Dogs: Definitive Edition
-- Sonic CD
-- Soulcalibur VI
-- Space Engineers
-- STAR WARS Galactic Battlegrounds Saga
-- Strange Brigade
-- SUGURI 2
-- Super Meat Boy
-- Syberia
-- Tesla Effect
-- The Bureau: XCOM Declassified
-- The Elder Scrolls Online
-- The Evil Within(268050)
-- Tomb Raider 2013
-- Tomb Raider I
-- Watch_Dogs
-- Watch_Dogs 2
-- WORLD OF HORROR
-- Yakuza 0
-- Yakuza Kiwami
-- Yesterday Origins
-- You Need a Budget 4
-- Halo:MCC
-- HighFleet
-- Injustice 2
-- Marvel's Avengers
-- Mass Effect Legendary Edition
-- Mortal Kombat 11
-- Stealth Inc 2: A Game of Clones
-- The Lord of the Rings Online
-- Tree Of Savior
-- Warframe
-- Oceanhorn: Monster of Uncharted Seas
-- Arkania
-- Gothic II: Gold Edition
-
-
-## Media Foundation fixes (Fully working or playable)
-
-- Spyro Reignited Trilogy
-- Mortal Kombat 11
-- Injustice 2
-- Power Rangers: Battle for the Grid
-- Borderlands 3
-- Resident Evil 0
-- Resident Evil
-- Resident Evil 2 Remastered
-- Resident Evil 3 Remastered
-- Resident Evil 5
-- Resident Evil 6
-- Resident Evil 7
-- Resident Evil 8
-- Resident Evil Revalations
-- Resident Evil Revalations 2
-- Persona 4 Golden
-- PC Building Simulator
-- Dangonronpa V3
-- Super Lucky's Tale
-- Remnant: From the Ashes
-- BlazBlue Centralfiction
-- Bloodstained: Ritual of the Night
-- Crazy Machines 3
-- Devil May Cry 5
-- Wasteland 3
-- Mutant Year Zero
-- Ultimate Marvel Vs. Capcom 3
-- Industry of Titan
-- Call of Duty Black Ops III
-- Tokyo Xanadu eX+
-- Haven
-- Nier Replicant
-- Scrap Mechanic
-- Aven Colony
-- American Fugitive
-- Asrtonner
-- Soul Caliber VI
-- Monster Hunter Rise
-- Seven: Days Gone
->>>>>>> c4e0d89e
 
 ## Notes
 
