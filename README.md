--- conflicted
+++ resolved
@@ -29,7 +29,6 @@
 
 ## Overview
 
-<<<<<<< HEAD
 This is my build of Proton with the most recent releases of vanilla WINE. It has FFmpeg enabled for FAudio by default, and all of Proton's patches ported over to be applied to WINE, as well as Wine-staging and VKD3D.
 
 ### Patches
@@ -65,42 +64,6 @@
 - DOOM Eternal currently does **not** work with ACO on Mesa. You will need to set `RADV_PERFTEST=llvm %command%` in the launch options
 
 Full patches can be viewed in [protonprep.sh](patches/protonprep.sh).
-=======
-This is my build of Proton with the most recent release of vanilla wine, has ffmpeg enabled for faudio by default, and all of Proton's patches ported over to be applied to wine, as well as wine-staging and vkd3d.
-
-All patches included:  
- * FFXIV Launcher patch
- * Mech Warrior online patch  
- * Assetto Corsa HUD patch 
- * Vulkan child window patch  
- * Sword Art Online gnutls patch  
- * ORIGIN downloads fix patch  
- * CODBlack Ops 2 launch patch  
- * NFSW launcher patch  
- * Monster Hunter World patch  
- * Sunset Overdrive patch  
- * Steep and AC Odyssey screen fix patch  
- * World of Warcraft DX12 compatibility patch  
- * d9vk integration  
- * vkd3d integration  
- * protonfixes integration  
- * FAudio with FFMpeg enabled (fixes audio/voices in multiple games)  
- * All of Valve's wine proton patches.  
- * Multiple pending pull requests from Proton.  
- * wine staging patches  
- * various wine hotfixes for wine functionality that fix regressions per version  
- * various proton hotfixes for proton functionality that fix regressions per version  
-
-**NOTES REGARDING SPECIFIC GAME QUIRKS:**
-
- * Warframe does NOT need `WINEDLLOVERRIDES="xaudio2_7=n,b"` — FAudio replaces xaudio2. Using this override WILL lead to game crashes.  
- * Warframe is problematic with vsync. Turn it off or on in game, do not set Auto.  
- * Warframe needs a set a frame limit in game. Unlimited framerate can cause slowdowns  
- * Warframe on Nvidia you may need to disable GPU Particles in game otherwise the game can freeze randomly. On AMD they work fine  
- * DOOM Eternal currently does -not- work with ACO on mesa. You will need to set RADV_PERFTEST=llvm %command% in the launch options.   
-
-Full patches can be viewed in [protonprep-nofshack.sh](game-patches-testing/protonprep-nofshack.sh).
->>>>>>> bdc56043
 
 ## Installation
 
@@ -136,12 +99,7 @@
 git clone --recurse-submodules http://github.com/gloriouseggroll/proton-ge-custom
 ```
 
-<<<<<<< HEAD
 4. Drop any custom patches into patches/, then open patches/protonprep.sh and add a patch line for them under #WINE CUSTOM PATCHES in the same way the others are done. 
-=======
-4. Drop any custom patches into patches/, then open patches/protonprep-nofshack.sh and  
- add a patch line for them under #WINE CUSTOM PATCHES in the same way the others are done. 
->>>>>>> bdc56043
 
 5. Apply all of the patches in patches/ by running:
 
