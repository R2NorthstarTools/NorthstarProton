--- conflicted
+++ resolved
@@ -397,11 +397,7 @@
         f.write("cd \"" + os.getcwd() + "\"\n")
         dump_dbg_env(f)
         f.write("\t\"" + wine_path + "\" winedbg \"$@\"\n")
-<<<<<<< HEAD
-    os.chmod(dir + "winedbg", 0755)
-=======
-    os.chmod("/tmp/proton_winedbg", 0o755)
->>>>>>> 0f80f2f5
+    os.chmod(dir + "winedbg", 0o755)
 
     with open(dir + "winedbg_run", "w") as f:
         f.write("#!/bin/bash\n")
@@ -418,11 +414,7 @@
         f.write(")\n")
         dump_dbg_env(f)
         f.write("\t\"" + wine_path + "\" winedbg \"${@:-${DEF_CMD[@]}}\"\n")
-<<<<<<< HEAD
-    os.chmod(dir + "winedbg_run", 0755)
-=======
-    os.chmod("/tmp/proton_winedbg_run", 0o755)
->>>>>>> 0f80f2f5
+    os.chmod(dir + "winedbg_run", 0o755)
 
     with open(dir + "gdb_attach", "w") as f:
         f.write("#!/bin/bash\n")
@@ -437,11 +429,7 @@
         f.write("WPID_DEC=$(printf %d 0x$WPID_HEX)\n")
         dump_dbg_env(f)
         f.write("\t\"" + wine_path + "\" winedbg --gdb $WPID_DEC\n")
-<<<<<<< HEAD
-    os.chmod(dir + "gdb_attach", 0755)
-=======
-    os.chmod("/tmp/proton_gdb_attach", 0o755)
->>>>>>> 0f80f2f5
+    os.chmod(dir + "gdb_attach", 0o755)
 
     with open(dir + "gdb_run", "w") as f:
         f.write("#!/bin/bash\n")
@@ -458,11 +446,7 @@
         f.write(")\n")
         dump_dbg_env(f)
         f.write("\t\"" + wine_path + "\" winedbg --gdb \"${@:-${DEF_CMD[@]}}\"\n")
-<<<<<<< HEAD
-    os.chmod(dir + "gdb_run", 0755)
-=======
-    os.chmod("/tmp/proton_gdb_run", 0o755)
->>>>>>> 0f80f2f5
+    os.chmod(dir + "gdb_run", 0o755)
 
     with open(dir + "run", "w") as f:
         f.write("#!/bin/bash\n")
@@ -482,11 +466,7 @@
             f.write("\t\"" + wine_path + "\" start \"${@:-${DEF_CMD[@]}}\"\n")
         else:
             f.write("\t\"" + wine_path + "\" \"${@:-${DEF_CMD[@]}}\"\n")
-<<<<<<< HEAD
-    os.chmod(dir + "run", 0755)
-=======
-    os.chmod("/tmp/proton_run", 0o755)
->>>>>>> 0f80f2f5
+    os.chmod(dir + "run", 0o755)
 
 def run():
     if "PROTON_DUMP_DEBUG_COMMANDS" in os.environ:
